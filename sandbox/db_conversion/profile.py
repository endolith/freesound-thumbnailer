--- conflicted
+++ resolved
@@ -73,17 +73,13 @@
                 signature = prepare_for_insert(signature)
             
             if about:
-<<<<<<< HEAD
                 try:
                     about = prepare_for_insert(about)
                 except HTMLParseError:
                     print "filthy code in html"
                     about = ""
-=======
-                about = prepare_for_insert(about)
             
             geotag = None
->>>>>>> e18dedc8
         
             output_file.write(u"\t".join(map(unicode, [insert_id, user_id, home_page, signature, is_whitelisted, about, wants_newsletter, geotag])) + u"\n")
             insert_id += 1
